--- conflicted
+++ resolved
@@ -19,18 +19,14 @@
     def __init__(self, config, num_workers: int = 4):
         self.config = config
         self.num_workers = num_workers
-        use_dueling = getattr(config, 'use_dueling', False)        
-        self.use_dueling = use_dueling
+        use_dueling = getattr(config, 'use_dueling', False)
         self.device = torch.device("cuda" if torch.cuda.is_available() else "cpu")
         print(f"Using device: {self.device}")
         
         # Setup networks
         obs_shape = (config.frame_stack * 3, 210, 160)  # RGB channels * stack size
-<<<<<<< HEAD
         use_dueling = getattr(config, 'use_dueling', False)
-        self.q_network = self.devmgr.to_dev(DQN(obs_shape, self._get_n_actions(), use_dueling=use_dueling))
-        self.target_network = self.devmgr.to_dev(DQN(obs_shape, self._get_n_actions(), use_dueling=use_dueling))
-=======
+        self.use_dueling = use_dueling
         n_actions = self._get_n_actions()
         
         if use_dueling:
@@ -42,7 +38,6 @@
             self.q_network = DQN(obs_shape, n_actions).to(self.device)
             self.target_network = DQN(obs_shape, n_actions).to(self.device)
         
->>>>>>> 2dfeaca9
         self.target_network.load_state_dict(self.q_network.state_dict())
         self.target_network.eval()
         
